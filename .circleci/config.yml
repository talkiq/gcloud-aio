version: 2.1

orbs:
  linter: thekevjames/linter@0.1

jobs:
  lint-rest:
    parameters:
      config_file:
        default: .pre-commit-config.yaml
        description: |
          Optional alternate config file.
        type: string
    docker:
      - image: python:2.7.15
    steps:
      - attach_workspace:
          at: rest
      - run:
          command: |
            cd rest/
            git init && git add -A
            pip install pre-commit
            pre-commit run --all-files -c <<parameters.config_file>>
  nox:
    docker:
      - image: thekevjames/nox:2018.10.17
    environment:
      GOOGLE_APPLICATION_CREDENTIALS: /key.json
    parameters:
      folder:
        type: string
    steps:
      - run: apt-get -qy update && apt-get -qy install libssl-dev
      - run: echo ${GOOGLE_SERVICE_PUBLIC} | base64 -d > "${GOOGLE_APPLICATION_CREDENTIALS}"
      - checkout
      - run: nox -f <<parameters.folder>>/noxfile.py

  nox-rest:
    docker:
      - image: thekevjames/nox:2019.5.30
    environment:
      GOOGLE_APPLICATION_CREDENTIALS: /key.json
    parameters:
      folder:
        type: string
    steps:
      - run: echo ${GOOGLE_SERVICE_PUBLIC} | base64 -d > ${GOOGLE_APPLICATION_CREDENTIALS}
      - attach_workspace:
          at: rest
      - run: pip install future
      - run: nox -f rest/<<parameters.folder>>/noxfile.rest.py

  pypi:
    docker:
      - image: python:3.7.4-slim
    steps:
      - run: pip install pyopenssl twine
      - deploy:
          name: upload to pypi
          command: |
            cd $(echo "${CIRCLE_TAG}" | sed 's/-.*//')
            python setup.py sdist bdist_wheel
            twine upload dist/*

  pypi-rest:
    docker:
      - image: python:3.7.4-slim
    steps:
      - run: pip install pyopenssl twine
      - attach_workspace:
          at: rest
      - deploy:
          name: upload to pypi
          command: |
            cd rest/
            cd $(echo "${CIRCLE_TAG}" | sed 's/-.*//')
            python setup.py sdist bdist_wheel
            twine upload dist/*

  github:
    docker:
      - image: python:3.7.4-alpine
    steps:
      - run: apk add --no-cache curl git openssh-client
      - checkout
      - run:
          name: install github-release
          command: |
            curl -L https://github.com/aktau/github-release/releases/download/v0.7.2/linux-amd64-github-release.tar.bz2 > github-release.tar.bz2
            tar xjf github-release.tar.bz2
            rm -f github-release.tar.bz2
      - deploy:
          name: create GitHub release
          command: |
            export PROJECT=$(echo "${CIRCLE_TAG}" | sed 's/-.*//')
            export PREV_RELEASE=$(git tag --sort=version:refname | grep ${PROJECT} | tail -n2 | head -n1)
            [ "${PREV_RELEASE}" = "${CIRCLE_TAG}" ] && export PREV_RELEASE=$(git rev-list --max-parents=0 HEAD)
            [ -z "${PREV_RELEASE}" ] && export PREV_RELEASE=$(git rev-list --max-parents=0 HEAD)

            git log ${PREV_RELEASE}..${CIRCLE_TAG} --pretty=format:'- %s' > release-description.md
            ./bin/linux/amd64/github-release release -t "${CIRCLE_TAG}"
            cat release-description.md | grep ${PROJECT} | ./bin/linux/amd64/github-release edit -t ${CIRCLE_TAG} -d -

  py3to2:
    docker:
      - image: python:3.7.0-slim
    steps:
      - checkout
      # Install some requirements
      - run: pip install pytest future strip-hints future-fstrings[rewrite]

      # Remove pubsub
      - run: rm -r ./pubsub

      # Rename files and paths to `rest` and make strings py2 compatible
<<<<<<< HEAD
      - run: find . -path '*aio*' -exec dirname {} \; | sed 's/aio/rest/g' | xargs -L1 mkdir -p
      - run: for file in $(find . -type f -path '*aio*'); do cp -r $file $(echo "$file" | sed 's/aio/rest/g'); done
=======
      - run: find . -exec dirname {} \; | grep "aio" | sed 's/aio/rest/g' | xargs -L1 mkdir -p
      - run: for file in $(find . -type f | grep "aio"); do cp -r $file ${file//aio/rest}; done
>>>>>>> 1142417d
      # For some files with conflicts due to unicode encoding in py2, do not use
      # the automated string conversion tools
      - run: for file in $(find . -type f -path '*py' | grep -E "datastore.*(value|constants|value_types_test|value_test)\.py$" | sort | uniq); do new_file=$(echo "$file" | sed 's/aio/rest/g'); temp_file="${new_file}.bkp"; cp $file $temp_file; strip-hints $temp_file > "${temp_file}.tmp"; mv "${temp_file}.tmp" $new_file; rm $temp_file; echo "Skipped formatting ${new_file}"; done
      - run: for file in $(find . -type f -path '*py' | grep -Ev "datastore.*(value|constants|value_types_test|value_test)\.py$" | sort | uniq); do new_file=$(echo "$file" | sed 's/aio/rest/g'); temp_file="${new_file}.bkp"; future-fstrings-show $file > $temp_file; strip-hints $temp_file > "${temp_file}.tmp"; mv "${temp_file}.tmp" $new_file; rm $temp_file; echo "Formatting ${new_file}"; done

      # Remove the files with `aio` in file names (we copied all required files
      # already)
      - run: find . -type f -path '*aio*' | xargs -L1 rm -r

      # Replace build metadata
      - run: find . -type f | xargs -L1 sed -Ei 's/gcloud\.aio/gcloud\.rest/g'
      - run: find . -type f | xargs -L1 sed -Ei 's/gcloud-aio/gcloud-rest/g'
      - run: find . -type f | grep "setup\.py$" | xargs -L1 sed -Ei "s/python_requires='>= 3\.6'/python_requires='>= 2\.7\.15'/g"

      # Backport other things like type hints, exception handling, etc.
      - run: find . -type f -path '*py' | grep -Ev "datastore.*(value|constants|value_types_test|value_test)\.py$" | xargs -L1 pasteurize --nobackups --write

      # Add object class inheritence where needed for python2
      - run: find . -type f -path '*py' | xargs -L1 sed -Ei 's/(class\s\w+):/\1(object):/g'

      # Physically update files to remove incompatible syntax
      - run: find . -type f -path '*requirements.txt' | xargs -L1 sed -Ei 's/aiohttp/#aiohttp/g'
      - run: find . -type f | grep -v "session.py" | xargs -L1 sed -Ei 's/AioSession/SyncSession/g'
      - run: find . -type f -path '*py' | xargs -L1 sed -Ei 's/(async|await) //g'
      - run: find . -type f -path '*tests/*' | xargs -L1 sed -Ei 's/@pytest.mark.asyncio/#@pytest.mark.asyncio/g'
      - run: find . -type f -path '*tests/*' | xargs -L1 sed -Ei 's/Session\(.*\)\sas/Session() as/g'
      - run: find . -type f -path '*py' | xargs -L1 sed -Ei 's/urllib.parse/six.moves.urllib.parse/g'

      # Persist updated files in a workspace for tests & package deployment
      - persist_to_workspace:
          root: .
          paths:
          - ./*

workflows:
  run-jobs:
    jobs:
      - linter/pre-commit:
          python_version: 3.6.6
          filters:
            tags:
              only: /.*/

      - nox:
          name: test-auth
          folder: auth
          filters:
            tags:
              only: /.*/
      - nox:
          name: test-bigquery
          folder: bigquery
          filters:
            tags:
              only: /.*/
      - nox:
          name: test-datastore
          folder: datastore
          filters:
            tags:
              only: /.*/
      - nox:
          name: test-kms
          folder: kms
          filters:
            tags:
              only: /.*/
      - nox:
          name: test-pubsub
          folder: pubsub
          filters:
            tags:
              only: /.*/
      - nox:
          name: test-storage
          folder: storage
          filters:
            tags:
              only: /.*/
      - nox:
          name: test-taskqueue
          folder: taskqueue
          filters:
            tags:
              only: /.*/
      - py3to2:
          name: build-rest
          filters:
            tags:
              only: /.*/
          requires:
            - linter/pre-commit
            - test-auth
            - test-bigquery
            - test-datastore
            - test-kms
            - test-pubsub
            - test-storage
            - test-taskqueue
      - lint-rest:
          name: lint-rest
          config_file: .pre-commit-config.rest.yaml
          filters:
            tags:
              only: /.*/
          requires:
            - linter/pre-commit
            - build-rest
      - nox-rest:
          name: test-rest-auth
          folder: auth
          filters:
            tags:
              only: /.*/
          requires:
            - linter/pre-commit
            - build-rest
            - lint-rest
      - nox-rest:
          name: test-rest-bigquery
          folder: bigquery
          filters:
            tags:
              only: /.*/
          requires:
            - linter/pre-commit
            - build-rest
            - lint-rest
      - nox-rest:
          name: test-rest-datastore
          folder: datastore
          filters:
            tags:
              only: /.*/
          requires:
            - linter/pre-commit
            - build-rest
            - lint-rest
      - nox-rest:
          name: test-rest-kms
          folder: kms
          filters:
            tags:
              only: /.*/
          requires:
            - linter/pre-commit
            - build-rest
            - lint-rest
      - nox-rest:
          name: test-rest-storage
          folder: storage
          filters:
            tags:
              only: /.*/
          requires:
            - linter/pre-commit
            - build-rest
            - lint-rest
      - nox-rest:
          name: test-rest-taskqueue
          folder: taskqueue
          filters:
            tags:
              only: /.*/
          requires:
            - linter/pre-commit
            - build-rest
            - lint-rest
      - pypi-rest:
          context: org-global
          filters:
            branches:
              ignore: /.*/
            tags:
              only: /[a-z]+-[0-9]+\.[0-9]+\.[0-9]+/
          requires:
            - linter/pre-commit
            - test-rest-auth
            - test-rest-bigquery
            - test-rest-datastore
            - test-rest-kms
            - test-rest-storage
            - test-rest-taskqueue
      - pypi:
          context: org-global
          filters:
            branches:
              ignore: /.*/
            tags:
              only: /[a-z]+-[0-9]+\.[0-9]+\.[0-9]+/
          requires:
            - linter/pre-commit
            - test-auth
            - test-bigquery
            - test-datastore
            - test-kms
            - test-pubsub
            - test-storage
            - test-taskqueue
      - github:
          context: org-global
          filters:
            branches:
              ignore: /.*/
            tags:
              only: /[a-z]+-[0-9]+\.[0-9]+\.[0-9]+/
          requires:
            - linter/pre-commit
            - test-auth
            - test-bigquery
            - test-datastore
            - test-kms
            - test-pubsub
            - test-storage
            - test-taskqueue<|MERGE_RESOLUTION|>--- conflicted
+++ resolved
@@ -114,17 +114,12 @@
       - run: rm -r ./pubsub
 
       # Rename files and paths to `rest` and make strings py2 compatible
-<<<<<<< HEAD
       - run: find . -path '*aio*' -exec dirname {} \; | sed 's/aio/rest/g' | xargs -L1 mkdir -p
-      - run: for file in $(find . -type f -path '*aio*'); do cp -r $file $(echo "$file" | sed 's/aio/rest/g'); done
-=======
-      - run: find . -exec dirname {} \; | grep "aio" | sed 's/aio/rest/g' | xargs -L1 mkdir -p
-      - run: for file in $(find . -type f | grep "aio"); do cp -r $file ${file//aio/rest}; done
->>>>>>> 1142417d
+      - run: for file in $(find . -type f -path '*aio*'); do cp -r $file ${file//aio/rest}; done
       # For some files with conflicts due to unicode encoding in py2, do not use
       # the automated string conversion tools
-      - run: for file in $(find . -type f -path '*py' | grep -E "datastore.*(value|constants|value_types_test|value_test)\.py$" | sort | uniq); do new_file=$(echo "$file" | sed 's/aio/rest/g'); temp_file="${new_file}.bkp"; cp $file $temp_file; strip-hints $temp_file > "${temp_file}.tmp"; mv "${temp_file}.tmp" $new_file; rm $temp_file; echo "Skipped formatting ${new_file}"; done
-      - run: for file in $(find . -type f -path '*py' | grep -Ev "datastore.*(value|constants|value_types_test|value_test)\.py$" | sort | uniq); do new_file=$(echo "$file" | sed 's/aio/rest/g'); temp_file="${new_file}.bkp"; future-fstrings-show $file > $temp_file; strip-hints $temp_file > "${temp_file}.tmp"; mv "${temp_file}.tmp" $new_file; rm $temp_file; echo "Formatting ${new_file}"; done
+      - run: for file in $(find . -type f -path '*py' | grep -E "datastore.*(value|constants|value_types_test|value_test)\.py$" | sort | uniq); do new_file=${file//aio/rest}; temp_file="${new_file}.bkp"; cp $file $temp_file; strip-hints $temp_file > "${temp_file}.tmp"; mv "${temp_file}.tmp" $new_file; rm $temp_file; echo "Skipped formatting ${new_file}"; done
+      - run: for file in $(find . -type f -path '*py' | grep -Ev "datastore.*(value|constants|value_types_test|value_test)\.py$" | sort | uniq); do new_file=${file//aio/rest}; temp_file="${new_file}.bkp"; future-fstrings-show $file > $temp_file; strip-hints $temp_file > "${temp_file}.tmp"; mv "${temp_file}.tmp" $new_file; rm $temp_file; echo "Formatting ${new_file}"; done
 
       # Remove the files with `aio` in file names (we copied all required files
       # already)
