version: 2.1

orbs:
<<<<<<< HEAD
  linter: talkiq/linter@1
  poetry: talkiq/poetry@2.4

commands:
  store-rest:
    description: >
      Stores the files created by `bin/build-rest` for use in subsequent jobs.
      Also uploads the artifacts to CircleCI for manual debugging.
    steps:
      - persist_to_workspace:
          root: ./build
          paths:
          - ./*
      - run:
          name: build gcloud-rest tarballs
          command: |
            mkdir rest
            tar cf rest/auth.tgz auth
            tar cf rest/bigquery.tgz bigquery
            tar cf rest/datastore.tgz datastore
            tar cf rest/kms.tgz kms
            tar cf rest/pubsub.tgz pubsub
            tar cf rest/storage.tgz storage
            tar cf rest/taskqueue.tgz taskqueue
          working_directory: build
      - store_artifacts:
          path: ./build/rest/
=======
  linter: talkiq/linter@2
  tester: talkiq/tester@4.0
>>>>>>> 33ed7b86

jobs:
  # Since Poetry itself can only be installed in Python 3.7+ (but can target
  # venvs in older Pythons), we need to modify the default `poetry/run` job to
  # allow for target_python != runtime_python.
  # The below modifies `poetry/run` as follows:
  #
  # * modify base image to one which has the full matrix of required versions
  # * include `poetry env use` to set target_python != runtime_python
  # * `pip install` instead of `poetry install` the current package
  #
  #   * I have no idea why this fixed things, maybe a similar issue to
  #     https://github.com/python-poetry/poetry/issues/3410 ?
  poetry-run-deprecated-pythons:
    docker:
      - image: thekevjames/nox:2021.10.1
    resource_class: small
    parameters:
      cmd:
        type: string
      cwd:
        type: string
      python_version:
        type: string
    steps:
      - run: apt-get update -qy
      - run: apt-get install -qy python3.8-venv
      - poetry/install
      - checkout
      - run:
          command: poetry env use <<parameters.python_version>>
          working_directory: <<parameters.cwd>>
      - run:
          command: |
            poetry install --no-root
            poetry run pip install .
          working_directory: <<parameters.cwd>>
      - run:
          command: poetry run <<parameters.cmd>>
          working_directory: <<parameters.cwd>>

  # Inspired by poetry/publish, the addition of `basedir` is meant to support
  # gcloud-rest builds in a matrix (eg. without having `cwd` be a complicated
  # path which breaks the tag filter).
  poetry-publish-workspace:
    docker:
      - image: python:3.9
    resource_class: small
    parameters:
      basedir:
        enum: [/rest, /root/project]
        type: enum
      cwd:
        type: string
    steps:
      - poetry/install
      - checkout
      - attach_workspace:
          at: /rest
      - run:
          command: poetry build
          working_directory: <<parameters.basedir>>/<<parameters.cwd>>
      - run:
          command: poetry publish -u $TWINE_USERNAME -p $TWINE_PASSWORD
          working_directory: <<parameters.basedir>>/<<parameters.cwd>>

  docs:
    docker:
      - image: python:3.9.9
    steps:
      - run: pip install pdoc3
      - run:
          name: patch pdoc
          command: |
            sed -i -re 's/(at 0x\\.*)$/\1\n            else:\n                from enum import Enum\n                if isinstance(p.default, Enum):\n                    replacement = str(p.default)/' /usr/local/lib/python3.9/site-packages/pdoc/__init__.py
      - checkout
      - attach_workspace:
          at: rest
      - run:
          name: install all sub-projects (aio)
          command: |
            pip install ./auth
            pip install ./bigquery
            pip install ./datastore
            pip install ./kms
            pip install ./pubsub
            pip install ./storage
            pip install ./taskqueue
      - run:
          name: install all sub-projects (rest)
          command: |
            cd rest/
            pip install ./auth
            pip install ./bigquery
            pip install ./datastore
            pip install ./kms
            pip install ./pubsub
            pip install ./storage
            pip install ./taskqueue
      - run: pdoc --html -o ./docs gcloud
      - persist_to_workspace:
          root: docs
          paths: gcloud

  pages:
    docker:
      - image: node:17.8.0
    steps:
      - checkout
      - attach_workspace:
          at: docs
      - run: npm install -g --silent gh-pages@2.0.1
      - run:
          name: configure git creds
          command: |
            git config user.email "voiceai-eng+ci@dialpad.com"
            git config user.name "Vi Eng (CI)"
      - add_ssh_keys:
          fingerprints:
            - "f6:b5:5d:10:ed:5d:cd:e0:83:28:dd:39:8c:f8:0b:c3"
      - run: gh-pages --message "[skip ci] updated docs" --dist docs/gcloud

  github:
    docker:
      - image: debian:buster-slim
    steps:
      - run: apt update -qy
      - run: apt install -qy hub git
      - checkout
      - run:
          name: create changelog
          command: |
            export PROJECT=$(echo "${CIRCLE_TAG}" | sed 's/-.*//')
            export PREV_RELEASE=$(git tag --sort=version:refname | grep ${PROJECT} | tail -n2 | head -n1)
            [ "${PREV_RELEASE}" = "${CIRCLE_TAG}" ] && export PREV_RELEASE=$(git rev-list --max-parents=0 HEAD)
            [ -z "${PREV_RELEASE}" ] && export PREV_RELEASE=$(git rev-list --max-parents=0 HEAD)

            echo "${CIRCLE_TAG}" > CHANGELOG.md
            echo "" >> CHANGELOG.md
            git log ${PREV_RELEASE}..${CIRCLE_TAG} --pretty=format:'- %s' | grep "${PROJECT}" >> CHANGELOG.md ||:
      - run: hub release create -FCHANGELOG.md "${CIRCLE_TAG}"

workflows:
  run-jobs:
    jobs:
      # build gcloud-rest-*
      - poetry/run:
          name: build-rest
          cmd: ./bin/build-rest
          post-steps:
            - store-rest
          filters:
            tags:
              only: /.*/

      # run linters
      - linter/pre-commit:
          python_version: 3.8.6  # TODO: https://github.com/PyCQA/pylint/issues/3882
          filters:
            tags:
              only: /.*/

      # run tests
      - poetry/run:
          name: test-unit-/aio/<<matrix.cwd>>-<<matrix.python_version>>
          cmd: pytest tests/unit
          matrix:
            alias: test-unit-aio
            parameters:
              cwd: [auth, bigquery, datastore, kms, pubsub, storage, taskqueue]
              python_version: ['3.6', '3.7', '3.8', '3.9']
          filters:
            tags:
              only: /.*/
      - poetry/run:
          name: test-integration-/aio/<<matrix.cwd>>-<<matrix.python_version>>
          cmd: pytest tests/integration
          pre-steps:
            - run: echo 'export GOOGLE_APPLICATION_CREDENTIALS="/key.json"' >> $BASH_ENV
            - run: echo ${GOOGLE_SERVICE_PUBLIC} | base64 -d > "${GOOGLE_APPLICATION_CREDENTIALS}"
          matrix:
            alias: test-integration-aio
            parameters:
              cwd: [auth, bigquery, datastore, pubsub, storage, taskqueue]
              python_version: ['3.9']
          filters:
            tags:
              only: /.*/
      - poetry-run-deprecated-pythons:
          name: test-unit-<<matrix.cwd>>-<<matrix.python_version>>
          cmd: pytest tests/unit
          pre-steps:
            - attach_workspace:
                at: /rest
          matrix:
            alias: test-unit-rest
            parameters:
              cwd: [/rest/auth, /rest/bigquery, /rest/datastore, /rest/kms, /rest/pubsub, /rest/storage, /rest/taskqueue]
              python_version: ['2.7', '3.5', '3.6', '3.7', '3.8', '3.9']
          filters:
            tags:
              only: /.*/
          requires:
            - build-rest
      - poetry-run-deprecated-pythons:
          name: test-integration-<<matrix.cwd>>-<<matrix.python_version>>
          cmd: pytest tests/integration
          pre-steps:
            - run: echo 'export GOOGLE_APPLICATION_CREDENTIALS="/key.json"' >> $BASH_ENV
            - run: echo ${GOOGLE_SERVICE_PUBLIC} | base64 -d > "${GOOGLE_APPLICATION_CREDENTIALS}"
            - attach_workspace:
                at: /rest
          matrix:
            alias: test-integration-rest
            parameters:
              cwd: [/rest/auth, /rest/bigquery, /rest/datastore, /rest/pubsub, /rest/storage, /rest/taskqueue]
              python_version: ['2.7', '3.9']
          filters:
            tags:
              only: /.*/
          requires:
            - build-rest

      # build docs
      - docs:
          filters:
            branches:
              only: /master/
            tags:
              ignore: /.*/
          requires:
            - build-rest
      - pages:
          filters:
            branches:
              only: /master/
            tags:
              ignore: /.*/
          requires:
            - docs

      # create github & pypi release
      - github:
          context: org-global
          filters:
            branches:
              ignore: /.*/
            tags:
              only: /[a-z]+-.*/
          requires:
            - linter/pre-commit
            - test-unit-aio
            - test-integration-aio
            - test-unit-rest
            - test-integration-rest
      - hold:
          type: approval
          filters:
            branches:
              ignore: /.*/
            tags:
              only: /[a-z]+-.*/
          requires:
           - github
      - poetry-publish-workspace:
          context: org-global
          name: deploy-<<matrix.basedir>>-<<matrix.cwd>>
          matrix:
            parameters:
              cwd: [auth, bigquery, datastore, kms, pubsub, storage, taskqueue]
              basedir: [/rest, /root/project]
          filters:
            branches:
              ignore: /.*/
            tags:
              only: /<<matrix.cwd>>-.*/
          requires:
            - hold<|MERGE_RESOLUTION|>--- conflicted
+++ resolved
@@ -1,9 +1,8 @@
 version: 2.1
 
 orbs:
-<<<<<<< HEAD
-  linter: talkiq/linter@1
-  poetry: talkiq/poetry@2.4
+  linter: talkiq/linter@2
+  poetry: talkiq/poetry@4
 
 commands:
   store-rest:
@@ -29,10 +28,6 @@
           working_directory: build
       - store_artifacts:
           path: ./build/rest/
-=======
-  linter: talkiq/linter@2
-  tester: talkiq/tester@4.0
->>>>>>> 33ed7b86
 
 jobs:
   # Since Poetry itself can only be installed in Python 3.7+ (but can target
