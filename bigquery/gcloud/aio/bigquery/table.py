import json
import uuid
import warnings
from typing import Any
from typing import AnyStr
from typing import Callable
from typing import Dict
from typing import IO
from typing import List
from typing import Optional
from typing import Union

from gcloud.aio.auth import AioSession  # pylint: disable=no-name-in-module
from gcloud.aio.auth import BUILD_GCLOUD_REST  # pylint: disable=no-name-in-module
from gcloud.aio.auth import Token  # pylint: disable=no-name-in-module

from .bigquery import API_ROOT
from .bigquery import BigqueryBase
from .bigquery import Disposition
from .bigquery import SchemaUpdateOption
from .bigquery import SourceFormat
from .job import Job

# Selectively load libraries based on the package
if BUILD_GCLOUD_REST:
    from requests import Session
else:
    from aiohttp import ClientSession as Session  # type: ignore[assignment]


class Table(BigqueryBase):
    def __init__(self, dataset_name: str, table_name: str,
                 project: Optional[str] = None,
                 service_file: Optional[Union[str, IO[AnyStr]]] = None,
                 session: Optional[Session] = None,
                 token: Optional[Token] = None) -> None:
        self.dataset_name = dataset_name
        self.table_name = table_name
        super().__init__(project=project, service_file=service_file,
                         session=session, token=token)

    @staticmethod
    def _mk_unique_insert_id(row: Dict[str, Any]) -> str:
        # pylint: disable=unused-argument
        return uuid.uuid4().hex

    def _make_copy_body(
            self, source_project: str, destination_project: str,
            destination_dataset: str,
            destination_table: str) -> Dict[str, Any]:
        return {
            'configuration': {
                'copy': {
                    'writeDisposition': 'WRITE_TRUNCATE',
                    'destinationTable': {
                        'projectId': destination_project,
                        'datasetId': destination_dataset,
                        'tableId': destination_table,
                    },
                    'sourceTable': {
                        'projectId': source_project,
                        'datasetId': self.dataset_name,
                        'tableId': self.table_name,
                    }
                }
            }
        }

    @staticmethod
    def _make_insert_body(
            rows: List[Dict[str, Any]], *, skip_invalid: bool,
            ignore_unknown: bool, template_suffix: Optional[str],
            insert_id_fn: Callable[[Dict[str, Any]], str]) -> Dict[str, Any]:
        body = {
            'kind': 'bigquery#tableDataInsertAllRequest',
            'skipInvalidRows': skip_invalid,
            'ignoreUnknownValues': ignore_unknown,
            'rows': [{
                'insertId': insert_id_fn(row),
                'json': row,
            } for row in rows],
        }

        if template_suffix is not None:
            body['templateSuffix'] = template_suffix

        return body

    def _make_load_body(
            self, source_uris: List[str], project: str, autodetect: bool,
            source_format: SourceFormat,
            write_disposition: Disposition,
            ignore_unknown_values: bool,
            schema_update_options: List[SchemaUpdateOption]
    ) -> Dict[str, Any]:
        return {
            'configuration': {
                'load': {
                    'autodetect': autodetect,
                    'ignoreUnknownValues': ignore_unknown_values,
                    'sourceUris': source_uris,
                    'sourceFormat': source_format.value,
                    'writeDisposition': write_disposition.value,
                    'schemaUpdateOptions': [
                        e.value for e in schema_update_options],
                    'destinationTable': {
                        'projectId': project,
                        'datasetId': self.dataset_name,
                        'tableId': self.table_name,
                    },
                },
            },
        }

    def _make_query_body(
            self, query: str, project: str,
            write_disposition: Disposition,
            use_query_cache: bool,
            dry_run: bool) -> Dict[str, Any]:
        return {
            'configuration': {
                'query': {
                    'query': query,
                    'writeDisposition': write_disposition.value,
                    'destinationTable': {
                        'projectId': project,
                        'datasetId': self.dataset_name,
                        'tableId': self.table_name,
                    },
                    'useQueryCache': use_query_cache,
                },
                'dryRun': dry_run,
            },
        }

    # https://cloud.google.com/bigquery/docs/reference/rest/v2/tables/insert
    async def create(self, table: Dict[str, Any],
                     session: Optional[Session] = None,
                     timeout: int = 60) -> Dict[str, Any]:
        """Create the table specified by tableId from the dataset."""
        project = await self.project()
        url = (f'{API_ROOT}/projects/{project}/datasets/'
               f'{self.dataset_name}/tables')

        table['tableReference'] = {
            'projectId': project,
            'datasetId': self.dataset_name,
            'tableId': self.table_name
        }

        return await self._post_json(url, table, session, timeout)

    # https://cloud.google.com/bigquery/docs/reference/rest/v2/tables/patch
    async def patch(self, table: Dict[str, Any],
                    session: Optional[Session] = None,
                    timeout: int = 60) -> Dict[str, Any]:
        """Patch an existing table specified by tableId from the dataset."""
        project = await self.project()
        url = (f'{API_ROOT}/projects/{project}/datasets/'
               f'{self.dataset_name}/tables/{self.table_name}')

        table['tableReference'] = {
            'projectId': project,
            'datasetId': self.dataset_name,
            'tableId': self.table_name
        }
        table_data = json.dumps(table).encode('utf-8')

        headers = await self.headers()

        s = AioSession(session) if session else self.session
        # TODO: the type issue will be fixed in auth-4.0.2
        resp = await s.patch(url, data=table_data,  # type: ignore[arg-type]
                             headers=headers, timeout=timeout)
        data: Dict[str, Any] = await resp.json()
        return data

    # https://cloud.google.com/bigquery/docs/reference/rest/v2/tables/delete
    async def delete(self,
                     session: Optional[Session] = None,
                     timeout: int = 60) -> Dict[str, Any]:
        """Deletes the table specified by tableId from the dataset."""
        project = await self.project()
        url = (f'{API_ROOT}/projects/{project}/datasets/'
               f'{self.dataset_name}/tables/{self.table_name}')

        headers = await self.headers()

        s = AioSession(session) if session else self.session
        resp = await s.session.delete(url, headers=headers, params=None,
                                      timeout=timeout)
        try:
            data: Dict[str, Any] = await resp.json()
        except Exception:  # pylint: disable=broad-except
            # For some reason, `gcloud-rest` seems to have intermittent issues
            # parsing this response. In that case, fall back to returning the
            # raw response body.
            try:
                data = {'response': await resp.text()}
            except (AttributeError, TypeError):
                data = {'response': resp.text}

        return data

    # https://cloud.google.com/bigquery/docs/reference/rest/v2/tables/get
    async def get(
            self, session: Optional[Session] = None,
            timeout: int = 60) -> Dict[str, Any]:
        """Gets the specified table resource by table ID."""
        project = await self.project()
        url = (f'{API_ROOT}/projects/{project}/datasets/'
               f'{self.dataset_name}/tables/{self.table_name}')

        return await self._get_url(url, session, timeout)

    # https://cloud.google.com/bigquery/docs/reference/rest/v2/tabledata/insertAll
    async def insert(
            self, rows: List[Dict[str, Any]], skip_invalid: bool = False,
            ignore_unknown: bool = True, session: Optional[Session] = None,
            template_suffix: Optional[str] = None,
            timeout: int = 60, *,
            insert_id_fn: Optional[Callable[[Dict[str, Any]], str]] = None,
    ) -> Dict[str, Any]:
        """
        Streams data into BigQuery

        By default, each row is assigned a unique insertId. This can be
        customized by supplying an `insert_id_fn` which takes a row and
        returns an insertId.

        In cases where at least one row has successfully been inserted and at
        least one row has failed to be inserted, the Google API will return a
        2xx (successful) response along with an `insertErrors` key in the
        response JSON containing details on the failing rows.
        """
        if not rows:
            return {}

        project = await self.project()
        url = (f'{API_ROOT}/projects/{project}/datasets/{self.dataset_name}/'
               f'tables/{self.table_name}/insertAll')

        body = self._make_insert_body(
            rows, skip_invalid=skip_invalid, ignore_unknown=ignore_unknown,
            template_suffix=template_suffix,
            insert_id_fn=insert_id_fn or self._mk_unique_insert_id)
        return await self._post_json(url, body, session, timeout)

    # https://cloud.google.com/bigquery/docs/reference/rest/v2/jobs/insert
    # https://cloud.google.com/bigquery/docs/reference/rest/v2/Job#jobconfigurationtablecopy
    async def insert_via_copy(
            self, destination_project: str, destination_dataset: str,
            destination_table: str, session: Optional[Session] = None,
            timeout: int = 60) -> Job:
        """Copy BQ table to another table in BQ"""
        project = await self.project()
        url = f'{API_ROOT}/projects/{project}/jobs'

        body = self._make_copy_body(
            project, destination_project,
            destination_dataset, destination_table)
        response = await self._post_json(url, body, session, timeout)
        return Job(response['jobReference']['jobId'], self._project,
                   session=self.session.session,  # type: ignore[arg-type]
                   token=self.token)

    # https://cloud.google.com/bigquery/docs/reference/rest/v2/jobs/insert
    # https://cloud.google.com/bigquery/docs/reference/rest/v2/Job#JobConfigurationLoad
    async def insert_via_load(
            self, source_uris: List[str], session: Optional[Session] = None,
            autodetect: bool = False,
            source_format: SourceFormat = SourceFormat.CSV,
            write_disposition: Disposition = Disposition.WRITE_TRUNCATE,
            timeout: int = 60,
            ignore_unknown_values: bool = False,
            schema_update_options: Optional[List[SchemaUpdateOption]] = None
    ) -> Job:
        """Loads entities from storage to BigQuery."""
        project = await self.project()
        url = f'{API_ROOT}/projects/{project}/jobs'

        body = self._make_load_body(
            source_uris, project, autodetect, source_format, write_disposition,
            ignore_unknown_values, schema_update_options or []
        )
        response = await self._post_json(url, body, session, timeout)
        return Job(response['jobReference']['jobId'], self._project,
                   session=self.session.session,  # type: ignore[arg-type]
                   token=self.token)

    # https://cloud.google.com/bigquery/docs/reference/rest/v2/jobs/insert
    # https://cloud.google.com/bigquery/docs/reference/rest/v2/Job#JobConfigurationQuery
    async def insert_via_query(
            self, query: str, session: Optional[Session] = None,
            write_disposition: Disposition = Disposition.WRITE_EMPTY,
            timeout: int = 60, use_query_cache: bool = True,
            dry_run: bool = False) -> Job:
        """Create table as a result of the query"""
        warnings.warn('using Table#insert_via_query is deprecated.'
                      'use Job#insert_via_query instead', DeprecationWarning)
        project = await self.project()
        url = f'{API_ROOT}/projects/{project}/jobs'

        body = self._make_query_body(query, project, write_disposition,
                                     use_query_cache, dry_run)
        response = await self._post_json(url, body, session, timeout)
        job_id = response['jobReference']['jobId'] if not dry_run else None
<<<<<<< HEAD
        return Job(job_id, self._project,
                   session=self.session.session, token=self.token)

    # https://cloud.google.com/bigquery/docs/reference/rest/v2/tabledata/list
    async def list_tabledata(
        self, session: Optional[Session] = None,
        timeout: int = 60,
        params: Optional[Dict[str, Any]] = None
    ) -> Dict[str, Any]:
        """list the content of a table in rows."""
        project = await self.project()
        url = (
            f'{API_ROOT}/projects/{project}/datasets/'
            f'{self.dataset_name}/tables/{self.table_name}/data'
        )

        return await self._get_url(url, session, timeout, params)
=======
        return Job(job_id, self._project, token=self.token,
                   session=self.session.session)  # type: ignore[arg-type]
>>>>>>> 0eeedd2f
<|MERGE_RESOLUTION|>--- conflicted
+++ resolved
@@ -305,9 +305,8 @@
                                      use_query_cache, dry_run)
         response = await self._post_json(url, body, session, timeout)
         job_id = response['jobReference']['jobId'] if not dry_run else None
-<<<<<<< HEAD
-        return Job(job_id, self._project,
-                   session=self.session.session, token=self.token)
+        return Job(job_id, self._project, token=self.token,
+                   session=self.session.session)  # type: ignore[arg-type]
 
     # https://cloud.google.com/bigquery/docs/reference/rest/v2/tabledata/list
     async def list_tabledata(
@@ -322,8 +321,4 @@
             f'{self.dataset_name}/tables/{self.table_name}/data'
         )
 
-        return await self._get_url(url, session, timeout, params)
-=======
-        return Job(job_id, self._project, token=self.token,
-                   session=self.session.session)  # type: ignore[arg-type]
->>>>>>> 0eeedd2f
+        return await self._get_url(url, session, timeout, params)