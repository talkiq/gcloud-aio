import json
import logging
import os
from typing import Any
from typing import AnyStr
from typing import Dict
from typing import IO
from typing import List
from typing import Optional
from typing import Tuple
from typing import Union

from gcloud.aio.auth import AioSession  # pylint: disable=no-name-in-module
from gcloud.aio.auth import BUILD_GCLOUD_REST  # pylint: disable=no-name-in-module
from gcloud.aio.auth import Token  # pylint: disable=no-name-in-module

from .constants import Consistency
from .constants import Mode
from .constants import Operation
from .datastore_operation import DatastoreOperation
from .entity import EntityResult
from .key import Key
from .mutation import MutationResult
from .query import BaseQuery
from .query import QueryResult
from .query import QueryResultBatch
from .query_explain import ExplainOptions
from .transaction_options import TransactionOptions
from .value import Value

# Selectively load libraries based on the package
if BUILD_GCLOUD_REST:
    from requests import Session
else:
    from aiohttp import ClientSession as Session  # type: ignore[assignment]


# TODO: is cloud-platform needed?
SCOPES = [
    'https://www.googleapis.com/auth/cloud-platform',
    'https://www.googleapis.com/auth/datastore',
]

log = logging.getLogger(__name__)

LookUpResult = Dict[str, Union[str, List[Union[EntityResult, Key]]]]


def init_api_root(api_root: Optional[str]) -> Tuple[bool, str]:
    if api_root:
        return True, api_root

    host = os.environ.get('DATASTORE_EMULATOR_HOST')
    if host:
        return True, f'http://{host}/v1'

    return False, 'https://datastore.googleapis.com/v1'


class Datastore:
    datastore_operation_kind = DatastoreOperation
    entity_result_kind = EntityResult
    key_kind = Key
    mutation_result_kind = MutationResult
    query_result_batch_kind = QueryResultBatch
    query_result_kind = QueryResult
    value_kind = Value

    _project: Optional[str]
    _api_root: str
    _api_is_dev: bool

    Timeout = Union[int, float]

    def __init__(
            self, project: Optional[str] = None,
            service_file: Optional[Union[str, IO[AnyStr]]] = None,
            namespace: str = '', session: Optional[Session] = None,
            token: Optional[Token] = None, api_root: Optional[str] = None,
    ) -> None:
        self._api_is_dev, self._api_root = init_api_root(api_root)
        self.namespace = namespace
        self.session = AioSession(session)
        self.token = token or Token(
            service_file=service_file, scopes=SCOPES,
            session=self.session.session,  # type: ignore[arg-type]
        )

        self._project = project
        if self._api_is_dev and not project:
            self._project = (
                os.environ.get('DATASTORE_PROJECT_ID')
                or os.environ.get('GOOGLE_CLOUD_PROJECT')
                or 'dev'
            )

    async def project(self) -> str:
        if self._project:
            return self._project

        self._project = await self.token.get_project()
        if self._project:
            return self._project

        raise Exception('could not determine project, please set it manually')

    @staticmethod
    def _make_commit_body(
        mutations: List[Dict[str, Any]],
        transaction: Optional[str] = None,
        mode: Mode = Mode.TRANSACTIONAL,
    ) -> Dict[str, Any]:
        if not mutations:
            raise Exception('at least one mutation record is required')

        if transaction is None and mode != Mode.NON_TRANSACTIONAL:
            raise Exception(
                'a transaction ID must be provided when mode is '
                'transactional',
            )

        data = {
            'mode': mode.value,
            'mutations': mutations,
        }
        if transaction is not None:
            data['transaction'] = transaction
        return data

    async def headers(self) -> Dict[str, str]:
        if self._api_is_dev:
            return {}

        token = await self.token.get()
        return {
            'Authorization': f'Bearer {token}',
        }

    # TODO: support mutations w version specifiers, return new version (commit)
    @classmethod
    def make_mutation(
            cls, operation: Operation, key: Key,
            properties: Optional[Dict[str, Any]] = None,
    ) -> Dict[str, Any]:
        if operation == Operation.DELETE:
            return {operation.value: key.to_repr()}

        mutation_properties = {}
        for k, v in (properties or {}).items():
            value = v if isinstance(v, cls.value_kind) else cls.value_kind(v)
            mutation_properties[k] = value.to_repr()

        return {
            operation.value: {
                'key': key.to_repr(),
                'properties': mutation_properties,
            },
        }

    # https://cloud.google.com/datastore/docs/reference/data/rest/v1/projects/allocateIds
    async def allocateIds(
        self, keys: List[Key],
        session: Optional[Session] = None,
        timeout: Timeout = 10,
    ) -> List[Key]:
        project = await self.project()
        url = f'{self._api_root}/projects/{project}:allocateIds'

        payload = json.dumps({
            'keys': [k.to_repr() for k in keys],
        }).encode('utf-8')

        headers = await self.headers()
        headers.update({
            'Content-Length': str(len(payload)),
            'Content-Type': 'application/json',
        })

        s = AioSession(session) if session else self.session
        resp = await s.post(
            url, data=payload, headers=headers,
            timeout=timeout,
        )
        data = await resp.json()

        return [self.key_kind.from_repr(k) for k in data['keys']]

    # https://cloud.google.com/datastore/docs/reference/data/rest/v1/projects/beginTransaction
    # TODO: support readwrite vs readonly transaction types
    async def beginTransaction(
        self, session: Optional[Session] = None,
        timeout: Timeout = 10,
    ) -> str:
        project = await self.project()
        url = f'{self._api_root}/projects/{project}:beginTransaction'
        headers = await self.headers()
        headers.update({
            'Content-Length': '0',
            'Content-Type': 'application/json',
        })

        s = AioSession(session) if session else self.session
        resp = await s.post(url, headers=headers, timeout=timeout)
        data = await resp.json()

        transaction: str = data['transaction']
        return transaction

    # https://cloud.google.com/datastore/docs/reference/data/rest/v1/projects/commit
    async def commit(
        self, mutations: List[Dict[str, Any]],
        transaction: Optional[str] = None,
        mode: Mode = Mode.TRANSACTIONAL,
        session: Optional[Session] = None,
        timeout: Timeout = 10,
    ) -> Dict[str, Any]:
        project = await self.project()
        url = f'{self._api_root}/projects/{project}:commit'

        body = self._make_commit_body(
            mutations, transaction=transaction,
            mode=mode,
        )
        payload = json.dumps(body).encode('utf-8')

        headers = await self.headers()
        headers.update({
            'Content-Length': str(len(payload)),
            'Content-Type': 'application/json',
        })

        s = AioSession(session) if session else self.session
        resp = await s.post(
            url, data=payload, headers=headers,
            timeout=timeout,
        )
        data: Dict[str, Any] = await resp.json()

        return {
            'mutationResults': [
                self.mutation_result_kind.from_repr(r)
                for r in data.get('mutationResults', [])
            ],
            'indexUpdates': data.get('indexUpdates', 0),
        }

    # https://cloud.google.com/datastore/docs/reference/admin/rest/v1/projects/export
    async def export(
        self, output_bucket_prefix: str,
        kinds: Optional[List[str]] = None,
        namespaces: Optional[List[str]] = None,
        labels: Optional[Dict[str, str]] = None,
        session: Optional[Session] = None,
        timeout: Timeout = 10,
    ) -> DatastoreOperation:
        project = await self.project()
        url = f'{self._api_root}/projects/{project}:export'

        payload = json.dumps({
            'entityFilter': {
                'kinds': kinds or [],
                'namespaceIds': namespaces or [],
            },
            'labels': labels or {},
            'outputUrlPrefix': f'gs://{output_bucket_prefix}',
        }).encode('utf-8')

        headers = await self.headers()
        headers.update({
            'Content-Length': str(len(payload)),
            'Content-Type': 'application/json',
        })

        s = AioSession(session) if session else self.session
        resp = await s.post(
            url, data=payload, headers=headers,
            timeout=timeout,
        )
        data: Dict[str, Any] = await resp.json()

        return self.datastore_operation_kind.from_repr(data)

    # https://cloud.google.com/datastore/docs/reference/data/rest/v1/projects.operations/get
    async def get_datastore_operation(
        self, name: str,
        session: Optional[Session] = None,
        timeout: Timeout = 10,
    ) -> DatastoreOperation:
        url = f'{self._api_root}/{name}'

        headers = await self.headers()
        headers.update({
            'Content-Type': 'application/json',
        })

        s = AioSession(session) if session else self.session
        resp = await s.get(url, headers=headers, timeout=timeout)
        data: Dict[str, Any] = await resp.json()

        return self.datastore_operation_kind.from_repr(data)

    # pylint: disable=too-many-locals
    # https://cloud.google.com/datastore/docs/reference/data/rest/v1/projects/lookup
    async def lookup(
            self, keys: List[Key],
            transaction: Optional[str] = None,
            newTransaction: Optional[TransactionOptions] = None,
            consistency: Consistency = Consistency.STRONG,
            read_time: Optional[str] = None,
            session: Optional[Session] = None, timeout: Timeout = 10,
    ) -> LookUpResult:
        project = await self.project()
        url = f'{self._api_root}/projects/{project}:lookup'

        read_options = self._build_read_options(
            consistency, newTransaction, transaction, read_time)

        payload = json.dumps({
            'keys': [k.to_repr() for k in keys],
            'readOptions': read_options,
        }).encode('utf-8')

        headers = await self.headers()
        headers.update({
            'Content-Length': str(len(payload)),
            'Content-Type': 'application/json',
        })

        s = AioSession(session) if session else self.session
        resp = await s.post(
            url, data=payload, headers=headers,
            timeout=timeout,
        )

        data: Dict[str, Any] = await resp.json()

        return self._build_lookup_result(data)

    def _build_lookup_result(self, data: Dict[str, Any]) -> LookUpResult:
        result: LookUpResult = {
            'found': [
                self.entity_result_kind.from_repr(e)
                for e in data.get('found', [])
            ],
            'missing': [
                self.entity_result_kind.from_repr(e)
                for e in data.get('missing', [])
            ],
            'deferred': [
                self.key_kind.from_repr(k)
                for k in data.get('deferred', [])
            ],
        }
        if 'transaction' in data:
            new_transaction: str = data['transaction']
            result['transaction'] = new_transaction
        if 'readTime' in data:
            read_time: str = data['readTime']
            result['readTime'] = read_time
        return result

    # https://cloud.google.com/datastore/docs/reference/data/rest/v1/ReadOptions
    def _build_read_options(self,
                            consistency: Consistency,
                            newTransaction: Optional[TransactionOptions],
                            transaction: Optional[str],
                            read_time: Optional[str],
                            ) -> Dict[str, Any]:
        # TODO: expose ReadOptions directly to users
        if transaction:
            return {'transaction': transaction}

        if newTransaction:
            return {'newTransaction': newTransaction.to_repr()}

        if read_time:
            return {'readTime': read_time}

        return {'readConsistency': consistency.value}

    # https://cloud.google.com/datastore/docs/reference/data/rest/v1/projects/reserveIds
    async def reserveIds(
        self, keys: List[Key], database_id: str = '',
        session: Optional[Session] = None,
        timeout: Timeout = 10,
    ) -> None:
        project = await self.project()
        url = f'{self._api_root}/projects/{project}:reserveIds'

        payload = json.dumps({
            'databaseId': database_id,
            'keys': [k.to_repr() for k in keys],
        }).encode('utf-8')

        headers = await self.headers()
        headers.update({
            'Content-Length': str(len(payload)),
            'Content-Type': 'application/json',
        })

        s = AioSession(session) if session else self.session
        await s.post(url, data=payload, headers=headers, timeout=timeout)

    # https://cloud.google.com/datastore/docs/reference/data/rest/v1/projects/rollback
    async def rollback(
        self, transaction: str,
        session: Optional[Session] = None,
        timeout: Timeout = 10,
    ) -> None:
        project = await self.project()
        url = f'{self._api_root}/projects/{project}:rollback'

        payload = json.dumps({
            'transaction': transaction,
        }).encode('utf-8')

        headers = await self.headers()
        headers.update({
            'Content-Length': str(len(payload)),
            'Content-Type': 'application/json',
        })

        s = AioSession(session) if session else self.session
        await s.post(url, data=payload, headers=headers, timeout=timeout)

    # pylint: disable=too-many-locals
    # https://cloud.google.com/datastore/docs/reference/data/rest/v1/projects/runQuery
    # pylint: disable=too-many-locals
    async def runQuery(
        self, query: BaseQuery,
        explain_options: Optional[ExplainOptions] = None,
        transaction: Optional[str] = None,
        newTransaction: Optional[TransactionOptions] = None,
        consistency: Consistency = Consistency.EVENTUAL,
        read_time: Optional[str] = None,
        session: Optional[Session] = None,
<<<<<<< HEAD
        timeout: Timeout = 10,
    ) -> QueryResultBatch:
        project = await self.project()
        url = f'{self._api_root}/projects/{project}:runQuery'

        read_options = self._build_read_options(
            consistency, newTransaction, transaction, read_time)

        payload = json.dumps({
=======
        timeout: int = 10,
    ) -> QueryResult:

        project = await self.project()
        url = f'{self._api_root}/projects/{project}:runQuery'

        if transaction:
            options = {'transaction': transaction}
        else:
            options = {'readConsistency': consistency.value}

        payload_dict = {
>>>>>>> c32a84fb
            'partitionId': {
                'projectId': project,
                'namespaceId': self.namespace,
            },
            query.json_key: query.to_repr(),
<<<<<<< HEAD
            'readOptions': read_options,
        }).encode('utf-8')
=======
            'readOptions': options,
        }

        if explain_options:
            payload_dict['explainOptions'] = explain_options.to_repr()

        payload = json.dumps(payload_dict).encode('utf-8')
>>>>>>> c32a84fb

        headers = await self.headers()
        headers.update({
            'Content-Length': str(len(payload)),
            'Content-Type': 'application/json',
        })

        s = AioSession(session) if session else self.session
        resp = await s.post(
            url, data=payload, headers=headers,
            timeout=timeout,
        )

        data: Dict[str, Any] = await resp.json()

        return self.query_result_kind.from_repr(data)

    async def delete(
        self, key: Key,
        session: Optional[Session] = None,
    ) -> Dict[str, Any]:
        return await self.operate(Operation.DELETE, key, session=session)

    async def insert(
        self, key: Key, properties: Dict[str, Any],
        session: Optional[Session] = None,
    ) -> Dict[str, Any]:
        return await self.operate(
            Operation.INSERT, key, properties,
            session=session,
        )

    async def update(
        self, key: Key, properties: Dict[str, Any],
        session: Optional[Session] = None,
    ) -> Dict[str, Any]:
        return await self.operate(
            Operation.UPDATE, key, properties,
            session=session,
        )

    async def upsert(
        self, key: Key, properties: Dict[str, Any],
        session: Optional[Session] = None,
    ) -> Dict[str, Any]:
        return await self.operate(
            Operation.UPSERT, key, properties,
            session=session,
        )

    # TODO: accept Entity rather than key/properties?
    async def operate(
        self, operation: Operation, key: Key,
        properties: Optional[Dict[str, Any]] = None,
        session: Optional[Session] = None,
    ) -> Dict[str, Any]:
        transaction = await self.beginTransaction(session=session)
        mutation = self.make_mutation(operation, key, properties=properties)
        return await self.commit(
            [mutation], transaction=transaction,
            session=session,
        )

    async def close(self) -> None:
        await self.session.close()

    async def __aenter__(self) -> 'Datastore':
        return self

    async def __aexit__(self, *args: Any) -> None:
        await self.close()<|MERGE_RESOLUTION|>--- conflicted
+++ resolved
@@ -423,7 +423,6 @@
         s = AioSession(session) if session else self.session
         await s.post(url, data=payload, headers=headers, timeout=timeout)
 
-    # pylint: disable=too-many-locals
     # https://cloud.google.com/datastore/docs/reference/data/rest/v1/projects/runQuery
     # pylint: disable=too-many-locals
     async def runQuery(
@@ -434,47 +433,28 @@
         consistency: Consistency = Consistency.EVENTUAL,
         read_time: Optional[str] = None,
         session: Optional[Session] = None,
-<<<<<<< HEAD
-        timeout: Timeout = 10,
-    ) -> QueryResultBatch:
+        timeout: Timeout = 10,
+    ) -> QueryResult:
+
         project = await self.project()
         url = f'{self._api_root}/projects/{project}:runQuery'
 
         read_options = self._build_read_options(
             consistency, newTransaction, transaction, read_time)
 
-        payload = json.dumps({
-=======
-        timeout: int = 10,
-    ) -> QueryResult:
-
-        project = await self.project()
-        url = f'{self._api_root}/projects/{project}:runQuery'
-
-        if transaction:
-            options = {'transaction': transaction}
-        else:
-            options = {'readConsistency': consistency.value}
-
         payload_dict = {
->>>>>>> c32a84fb
             'partitionId': {
                 'projectId': project,
                 'namespaceId': self.namespace,
             },
             query.json_key: query.to_repr(),
-<<<<<<< HEAD
             'readOptions': read_options,
-        }).encode('utf-8')
-=======
-            'readOptions': options,
         }
 
         if explain_options:
             payload_dict['explainOptions'] = explain_options.to_repr()
 
         payload = json.dumps(payload_dict).encode('utf-8')
->>>>>>> c32a84fb
 
         headers = await self.headers()
         headers.update({
