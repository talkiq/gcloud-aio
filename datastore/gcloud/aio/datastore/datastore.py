--- conflicted
+++ resolved
@@ -440,11 +440,7 @@
         url = f'{self._api_root}/projects/{project}:runQuery'
 
         read_options = self._build_read_options(
-<<<<<<< HEAD
-            consistency, newTransaction, transaction)
-=======
             consistency, newTransaction, transaction, read_time)
->>>>>>> 84da6b75
 
         payload_dict = {
             'partitionId': {
