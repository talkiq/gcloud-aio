from typing import Any
from typing import Dict
from typing import List
from typing import Optional

from .constants import MoreResultsType
from .constants import ResultType
from .entity import EntityResult
from .filter import Filter
from .projection import Projection
from .property_order import PropertyOrder
from .query_explain import ExecutionStats
from .query_explain import ExplainMetrics
from .query_explain import PlanSummary
from .value import Value


class BaseQuery:
    json_key: str
    value_kind = Value

    def __repr__(self) -> str:
        return str(self.to_repr())

    @classmethod
    def from_repr(cls, data: Dict[str, Any]) -> 'BaseQuery':
        raise NotImplementedError

    def to_repr(self) -> Dict[str, Any]:
        raise NotImplementedError


# https://cloud.google.com/datastore/docs/reference/data/rest/v1/projects/runQuery#Query
class Query(BaseQuery):
    # pylint: disable=too-many-instance-attributes
    json_key = 'query'

    def __init__(
        self, kind: str = '', query_filter: Optional[Filter] = None,
        order: Optional[List[PropertyOrder]] = None,
        start_cursor: str = '', end_cursor: str = '',
        offset: Optional[int] = None, limit: Optional[int] = None,
        projection: Optional[List[Projection]] = None,
        distinct_on: Optional[List[str]] = None,
    ) -> None:
        self.kind = kind
        self.query_filter = query_filter
        self.orders = order or []
        self.start_cursor = start_cursor
        self.end_cursor = end_cursor
        self.offset = offset
        self.limit = limit
        self.projection = projection or []
        self.distinct_on = distinct_on or []

    def __eq__(self, other: Any) -> bool:
        if not isinstance(other, Query):
            return False

        return bool(
            self.kind == other.kind
            and self.query_filter == other.query_filter,
        )

    @classmethod
    def from_repr(cls, data: Dict[str, Any]) -> 'Query':
        kind = data['kind'] or ''  # Kind is required
        if not isinstance(kind, str):
            # If 'kind' is not a str, then the only other acceptable format
            # is the list of a single dict [{'name' : kind}] (see to_repr)
            kind = kind[0].get('name') or ''
        orders = [PropertyOrder.from_repr(o) for o in data.get('order', [])]
        start_cursor = data.get('startCursor') or ''
        end_cursor = data.get('endCursor') or ''
        offset = int(data['offset']) if 'offset' in data else None
        limit = int(data['limit']) if 'limit' in data else None
        projection = [
            Projection.from_repr(p)
            for p in data.get('projection', [])
        ]
        distinct_on = [d['name'] for d in data.get('distinct_on', [])]

        filter_ = data.get('filter')
        query_filter = Filter.from_repr(filter_) if filter_ else None

        return cls(
            kind=kind, query_filter=query_filter, order=orders,
            start_cursor=start_cursor, end_cursor=end_cursor,
            offset=offset, limit=limit,
            projection=projection, distinct_on=distinct_on,
        )

    def to_repr(self) -> Dict[str, Any]:
        data: Dict[str, Any] = {
            'kind': [{'name': self.kind}] if self.kind else [],
        }
        if self.query_filter:
            data['filter'] = self.query_filter.to_repr()
        if self.orders:
            data['order'] = [o.to_repr() for o in self.orders]
        if self.start_cursor:
            data['startCursor'] = self.start_cursor
        if self.end_cursor:
            data['endCursor'] = self.end_cursor
        if self.offset is not None:
            data['offset'] = self.offset
        if self.limit is not None:
            data['limit'] = self.limit
        if self.projection:
            data['projection'] = [p.to_repr() for p in self.projection]
        if self.distinct_on:
            data['distinctOn'] = [{'name': d} for d in self.distinct_on]
        return data


# https://cloud.google.com/datastore/docs/reference/data/rest/v1/projects/runQuery#gqlquery
class GQLQuery(BaseQuery):
    json_key = 'gqlQuery'

    def __init__(
        self, query_string: str, allow_literals: bool = True,
        named_bindings: Optional[Dict[str, Any]] = None,
        positional_bindings: Optional[List[Any]] = None,
    ) -> None:
        self.query_string = query_string
        self.allow_literals = allow_literals
        self.named_bindings = named_bindings or {}
        self.positional_bindings = positional_bindings or []

    def __eq__(self, other: Any) -> bool:
        if not isinstance(other, GQLQuery):
            return False

        return bool(
            self.query_string == other.query_string
            and self.allow_literals == other.allow_literals
            and self.named_bindings == other.named_bindings
            and self.positional_bindings == other.positional_bindings,
        )

    @classmethod
    def from_repr(cls, data: Dict[str, Any]) -> 'GQLQuery':
        allow_literals = data['allowLiterals']
        query_string = data['queryString']
        named_bindings = {
            k: cls._param_from_repr(v)
            for k, v in data.get('namedBindings', {}).items()
        }
        positional_bindings = [
            cls._param_from_repr(v)
            for v in data.get('positionalBindings', [])
        ]
        return cls(
            query_string, allow_literals=allow_literals,
            named_bindings=named_bindings,
            positional_bindings=positional_bindings,
        )

    @classmethod
    def _param_from_repr(cls, param_repr: Dict[str, Any]) -> Any:
        if 'cursor' in param_repr:
            return GQLCursor(param_repr['cursor'])

        return cls.value_kind.from_repr(param_repr['value']).value

    def to_repr(self) -> Dict[str, Any]:
        return {
            'allowLiterals': self.allow_literals,
            'queryString': self.query_string,
            'namedBindings': {
                k: self._param_to_repr(v)
                for k, v in self.named_bindings.items()
            },
            'positionalBindings': [
                self._param_to_repr(v)
                for v in self.positional_bindings
            ],
        }

    def _param_to_repr(self, param: Any) -> Dict[str, Any]:
        if isinstance(param, GQLCursor):
            return {'cursor': param.value}

        return {'value': self.value_kind(param).to_repr()}


class GQLCursor:

    def __init__(self, value: str):
        self.value = value

    def __eq__(self, other: Any) -> bool:
        return isinstance(other, GQLCursor) and self.value == other.value


class QueryResultBatch:
    # pylint: disable=too-many-instance-attributes
    entity_result_kind = EntityResult

    def __init__(
        self, end_cursor: str,
        entity_result_type: ResultType = ResultType.UNSPECIFIED,
        entity_results: Optional[List[EntityResult]] = None,
        more_results: MoreResultsType = MoreResultsType.UNSPECIFIED,
        skipped_cursor: str = '', skipped_results: int = 0,
        snapshot_version: str = '',
        read_time: Optional[str] = None,
    ) -> None:
        self.end_cursor = end_cursor

        self.entity_result_type = entity_result_type
        self.entity_results = entity_results or []
        self.more_results = more_results
        self.skipped_cursor = skipped_cursor
        self.skipped_results = skipped_results
        self.snapshot_version = snapshot_version
        self.read_time = read_time

    def __eq__(self, other: Any) -> bool:
        if not isinstance(other, QueryResultBatch):
            return False

        return bool(
            self.end_cursor == other.end_cursor
            and self.entity_result_type == other.entity_result_type
            and self.entity_results == other.entity_results
            and self.more_results == other.more_results
            and self.skipped_cursor == other.skipped_cursor
            and self.skipped_results == other.skipped_results
            and self.snapshot_version == other.snapshot_version
            and self.read_time == other.read_time,
        )

    def __repr__(self) -> str:
        return str(self.to_repr())

    @classmethod
    def from_repr(cls, data: Dict[str, Any]) -> 'QueryResultBatch':
        end_cursor = data['endCursor']
        entity_result_type = ResultType(data['entityResultType'])
        entity_results = [
            cls.entity_result_kind.from_repr(er)
            for er in data.get('entityResults', [])
        ]
        more_results = MoreResultsType(data['moreResults'])
        skipped_cursor = data.get('skippedCursor', '')
        skipped_results = data.get('skippedResults', 0)
        snapshot_version = data.get('snapshotVersion', '')
        read_time = data.get('readTime')

        return cls(
            end_cursor, entity_result_type=entity_result_type,
            entity_results=entity_results, more_results=more_results,
            skipped_cursor=skipped_cursor,
            skipped_results=skipped_results,
            snapshot_version=snapshot_version,
            read_time=read_time,
        )

    def to_repr(self) -> Dict[str, Any]:
        data = {
            'endCursor': self.end_cursor,
            'entityResults': [er.to_repr() for er in self.entity_results],
            'entityResultType': self.entity_result_type.value,
            'moreResults': self.more_results.value,
            'skippedResults': self.skipped_results,
        }
        if self.skipped_cursor:
            data['skippedCursor'] = self.skipped_cursor
        if self.snapshot_version:
            data['snapshotVersion'] = self.snapshot_version
<<<<<<< HEAD
        if self.read_time:
            data['readTime'] = self.read_time
        return data
=======

        return data


class QueryResult:
    """
    Container class for results returned by a query operation (with or without
    explain metrics).
    """
    query_result_batch_kind = QueryResultBatch

    def __init__(self, result_batch: Optional[QueryResultBatch] = None,
                 explain_metrics: Optional[ExplainMetrics] = None):
        self.result_batch = result_batch
        self.explain_metrics = explain_metrics

    def __repr__(self) -> str:
        return str(self.to_repr())

    def __eq__(self, other: object) -> bool:
        if not isinstance(other, QueryResult):
            return False
        return (self.result_batch == other.result_batch
                and self.explain_metrics == other.explain_metrics)

    @classmethod
    def from_repr(cls, data: Dict[str, Any]) -> 'QueryResult':
        result_batch = None
        explain_metrics = None

        if 'batch' in data:
            result_batch = cls.query_result_batch_kind.from_repr(data['batch'])
        if 'explainMetrics' in data:
            explain_metrics = ExplainMetrics.from_repr(data['explainMetrics'])

        return cls(result_batch=result_batch, explain_metrics=explain_metrics)

    def to_repr(self) -> Dict[str, Any]:
        result = {}
        if self.result_batch:
            result['batch'] = self.result_batch.to_repr()
        if self.explain_metrics:
            result['explainMetrics'] = self.explain_metrics.to_repr()

        return result

    def get_explain_metrics(self) -> Optional[ExplainMetrics]:
        return self.explain_metrics

    def get_plan_summary(self) -> Optional[PlanSummary]:
        if self.explain_metrics is not None:
            return self.explain_metrics.plan_summary
        return None

    def get_execution_stats(self) -> Optional[ExecutionStats]:
        if self.explain_metrics is not None:
            return self.explain_metrics.execution_stats
        return None
>>>>>>> c32a84fb
<|MERGE_RESOLUTION|>--- conflicted
+++ resolved
@@ -269,12 +269,8 @@
             data['skippedCursor'] = self.skipped_cursor
         if self.snapshot_version:
             data['snapshotVersion'] = self.snapshot_version
-<<<<<<< HEAD
         if self.read_time:
             data['readTime'] = self.read_time
-        return data
-=======
-
         return data
 
 
@@ -331,5 +327,4 @@
     def get_execution_stats(self) -> Optional[ExecutionStats]:
         if self.explain_metrics is not None:
             return self.explain_metrics.execution_stats
-        return None
->>>>>>> c32a84fb
+        return None