--- conflicted
+++ resolved
@@ -571,46 +571,6 @@
 
 
 @pytest.mark.asyncio
-<<<<<<< HEAD
-async def test_lookup_with_read_time(
-        creds: str, kind: str, project: str) -> None:
-    test_value = f'test_read_time_{uuid.uuid4()}'
-    key = Key(project, [PathElement(kind, name=test_value)])
-
-    async with Session() as s:
-        ds = Datastore(project=project, service_file=creds, session=s)
-
-        # 1. insert and read without readTime
-        time_before_insert = datetime.datetime.now(datetime.timezone.utc)
-        await ds.insert(key,
-                        {'value': test_value, 'timestamp': 'after'},
-                        session=s)
-
-        result = await ds.lookup([key], session=s)
-        assert len(result['found']) == 1
-        assert result['found'][0].entity.properties['value'] == test_value
-        assert isinstance(result['readTime'], str)
-
-        # 2. lookup entity version w/ readTime
-        current_time = datetime.datetime.now(datetime.timezone.utc)
-        current_time_str = current_time.isoformat().replace('+00:00', 'Z')
-        result_with_datetime = await ds.lookup([key],
-                                               read_time=current_time_str,
-                                               session=s)
-        assert len(result_with_datetime.get('found', [])) == 1
-        assert isinstance(result_with_datetime['readTime'], str)
-
-        # 3. lookup entity before insertion timestamp
-        past_time = time_before_insert - datetime.timedelta(seconds=10)
-        past_time_str = past_time.isoformat().replace('+00:00', 'Z')
-        result_past = await ds.lookup([key],
-                                      read_time=past_time_str,
-                                      session=s)
-        assert len(result_past.get('found', [])) == 0
-        assert len(result_past.get('missing', [])) == 1
-
-        await ds.delete(key, session=s)
-=======
 async def test_default_query_explain(
     creds: str, kind: str, project: str
 ) -> None:
@@ -642,60 +602,10 @@
         # verify plan_summary exists and execution_stats is None
         assert isinstance(result.get_plan_summary(), PlanSummary)
         assert result.get_execution_stats() is None
->>>>>>> c32a84fb
 
 
 # pylint: disable=too-many-locals
 @pytest.mark.asyncio
-<<<<<<< HEAD
-async def test_run_query_with_read_time(
-        creds: str, kind: str, project: str) -> None:
-    test_value = f'read_time_test_{uuid.uuid4()}'
-
-    async with Session() as s:
-        ds = Datastore(project=project, service_file=creds, session=s)
-
-        before_insert = datetime.datetime.now(datetime.timezone.utc)
-        key = Key(project, [PathElement(kind, name=test_value)])
-        await ds.insert(key, {'test_field': test_value}, session=s)
-
-        # 1. insert and query for entity
-        query = Query(
-            kind=kind,
-            query_filter=Filter(PropertyFilter(
-                prop='test_field',
-                operator=PropertyFilterOperator.EQUAL,
-                value=Value(test_value)
-            ))
-        )
-        result_current = await ds.runQuery(query, session=s)
-
-        assert len(result_current.entity_results) == 1
-        assert result_current.entity_results[0].entity.properties[
-            'test_field'] == test_value
-
-        # 2. query w/ readTime
-        current = datetime.datetime.now(datetime.timezone.utc)
-        current_str = current.isoformat().replace('+00:00', 'Z')
-        result_with_datetime = await ds.runQuery(query,
-                                                 read_time=current_str,
-                                                 session=s)
-        assert len(result_with_datetime.entity_results) == 1
-
-        # verify readTime != empty and is a string
-        assert isinstance(result_with_datetime.read_time, str)
-        assert result_with_datetime.read_time is not None
-
-        # 3. query w/ readTime before insertion time
-        past_time = before_insert - datetime.timedelta(seconds=10)
-        past_time_str = past_time.isoformat().replace('+00:00', 'Z')
-        result_past = await ds.runQuery(query,
-                                        read_time=past_time_str,
-                                        session=s)
-        assert len(result_past.entity_results) == 0
-
-        await ds.delete(key, session=s)
-=======
 async def test_analyze_query_explain(
     creds: str, kind: str, project: str
 ) -> None:
@@ -748,4 +658,95 @@
         finally:
             for key in test_entities:
                 await ds.delete(key, session=s)
->>>>>>> c32a84fb
+
+
+@pytest.mark.asyncio
+async def test_lookup_with_read_time(
+        creds: str, kind: str, project: str) -> None:
+    test_value = f'test_read_time_{uuid.uuid4()}'
+    key = Key(project, [PathElement(kind, name=test_value)])
+
+    async with Session() as s:
+        ds = Datastore(project=project, service_file=creds, session=s)
+
+        # insert and read without readTime
+        time_before_insert = datetime.datetime.now(datetime.timezone.utc)
+        await ds.insert(key,
+                        {'value': test_value, 'timestamp': 'after'},
+                        session=s)
+
+        result = await ds.lookup([key], session=s)
+        assert len(result['found']) == 1
+        assert result['found'][0].entity.properties['value'] == test_value
+        assert isinstance(result['readTime'], str)
+
+        # lookup entity version w/ readTime
+        current_time = datetime.datetime.now(datetime.timezone.utc)
+        current_time_str = current_time.isoformat().replace('+00:00', 'Z')
+        result_with_datetime = await ds.lookup([key],
+                                               read_time=current_time_str,
+                                               session=s)
+        assert len(result_with_datetime.get('found', [])) == 1
+        assert isinstance(result_with_datetime['readTime'], str)
+
+        # lookup entity before insertion timestamp
+        past_time = time_before_insert - datetime.timedelta(seconds=10)
+        past_time_str = past_time.isoformat().replace('+00:00', 'Z')
+        result_past = await ds.lookup([key],
+                                      read_time=past_time_str,
+                                      session=s)
+        assert len(result_past.get('found', [])) == 0
+        assert len(result_past.get('missing', [])) == 1
+
+        await ds.delete(key, session=s)
+
+
+# pylint: disable=too-many-locals
+@pytest.mark.asyncio
+async def test_run_query_with_read_time(
+        creds: str, kind: str, project: str) -> None:
+    test_value = f'read_time_test_{uuid.uuid4()}'
+
+    async with Session() as s:
+        ds = Datastore(project=project, service_file=creds, session=s)
+
+        before_insert = datetime.datetime.now(datetime.timezone.utc)
+        key = Key(project, [PathElement(kind, name=test_value)])
+        await ds.insert(key, {'test_field': test_value}, session=s)
+
+        # insert and query for entity
+        query = Query(
+            kind=kind,
+            query_filter=Filter(PropertyFilter(
+                prop='test_field',
+                operator=PropertyFilterOperator.EQUAL,
+                value=Value(test_value)
+            ))
+        )
+        result_current = await ds.runQuery(query, session=s)
+
+        assert len(result_current.entity_results) == 1
+        assert result_current.entity_results[0].entity.properties[
+            'test_field'] == test_value
+
+        # query w/ readTime
+        current = datetime.datetime.now(datetime.timezone.utc)
+        current_str = current.isoformat().replace('+00:00', 'Z')
+        result_with_datetime = await ds.runQuery(query,
+                                                 read_time=current_str,
+                                                 session=s)
+        assert len(result_with_datetime.entity_results) == 1
+
+        # verify readTime != empty and is a string
+        assert isinstance(result_with_datetime.read_time, str)
+        assert result_with_datetime.read_time is not None
+
+        # query w/ readTime before insertion time
+        past_time = before_insert - datetime.timedelta(seconds=10)
+        past_time_str = past_time.isoformat().replace('+00:00', 'Z')
+        result_past = await ds.runQuery(query,
+                                        read_time=past_time_str,
+                                        session=s)
+        assert len(result_past.entity_results) == 0
+
+        await ds.delete(key, session=s)