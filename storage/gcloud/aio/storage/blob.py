--- conflicted
+++ resolved
@@ -71,16 +71,10 @@
 
 class _SignatureMethod(enum.Enum):
     """
-<<<<<<< HEAD
-    Indicates where the url signing will be done through Google's IAM API or through
-    local signing with a PEM file, which is faster but requires that the provided token contains
-    client_email and private_key data
-=======
     Indicates where the url signing will be done through Google's
     IAM API or through local signing with a PEM file, which is faster
     but requires that the provided token contains client_email and
     private_key data
->>>>>>> 3cd7dbc8
     """
 
     PEM = 0
@@ -134,11 +128,7 @@
             query_params: Optional[Dict[str, Any]] = None,
             http_method: str = 'GET', iam_client: Optional[IamClient] = None,
             service_account_email: Optional[str] = None,
-<<<<<<< HEAD
-            token: Optional[Token] = None, session: Optional[Session] = None
-=======
             token: Optional[Token] = None, session: Optional[Session] = None,
->>>>>>> 3cd7dbc8
     ) -> str:
         """
         Create a temporary access URL for Storage Blob accessible by anyone
@@ -161,27 +151,17 @@
         datestamp = datetime_now.strftime('%Y%m%d')
 
         token = token or self.bucket.storage.token
-<<<<<<< HEAD
-        signature_method = _SignatureMethod.PEM  # Try to sign locally by default, if available
-=======
         credential_scope = f'{datestamp}/auto/storage/goog4_request'
         # Try to sign locally if available
->>>>>>> 3cd7dbc8
         client_email = token.service_data.get('client_email')
         private_key = token.service_data.get('private_key')
         if not client_email or not private_key:
             # Cannot sign locally, so we'll have to use Google's IAM API
             signature_method = _SignatureMethod.IAM_API
-<<<<<<< HEAD
-
-        credential_scope = f'{datestamp}/auto/storage/goog4_request'
-        credential = f'{client_email}/{credential_scope}'
-=======
             credential = f'{service_account_email}/{credential_scope}'
         else:
             signature_method = _SignatureMethod.PEM
             credential = f'{client_email}/{credential_scope}'
->>>>>>> 3cd7dbc8
 
         headers = headers or {}
         headers['host'] = HOST
@@ -225,14 +205,6 @@
             credential_scope, canonical_req_hash,
         ])
 
-<<<<<<< HEAD
-        if signature_method == _SignatureMethod.PEM:
-            signed_blob = self.get_pem_signature(str_to_sign, private_key)
-        else:
-            iam_client = iam_client or IamClient(token=token, session=session)
-            signed_blob = await self.get_iam_api_signature(str_to_sign, iam_client,
-                                                           service_account_email, session)
-=======
         if (signature_method == _SignatureMethod.PEM and private_key
                 and isinstance(private_key, str)):
             signed_blob = self.get_pem_signature(str_to_sign, private_key)
@@ -249,7 +221,6 @@
                 service_account_email,
                 session,
             )
->>>>>>> 3cd7dbc8
 
         signature = binascii.hexlify(signed_blob).decode()
 
@@ -259,11 +230,7 @@
         )
 
     @staticmethod
-<<<<<<< HEAD
-    def get_pem_signature(str_to_sign, private_key):
-=======
     def get_pem_signature(str_to_sign: str, private_key: str) -> bytes:
->>>>>>> 3cd7dbc8
         # N.B. see the ``PemKind`` enum
         marker_id, key_bytes = pem.readPemBlocksFromFile(
             io.StringIO(private_key), PKCS1_MARKER, PKCS8_MARKER,
@@ -287,17 +254,6 @@
             key_bytes = private_key_info.asOctets()
 
         key = rsa.key.PrivateKey.load_pkcs1(key_bytes, format='DER')
-<<<<<<< HEAD
-        signed_blob = rsa.pkcs1.sign(str_to_sign.encode(), key, 'SHA-256')
-        return signed_blob
-
-    @staticmethod
-    async def get_iam_api_signature(str_to_sign, iam_client, service_account_email, session):
-        signed_resp = await iam_client.sign_blob(
-            str_to_sign, service_account_email=service_account_email, session=session
-        )
-        return decode(signed_resp)
-=======
         signed_blob = rsa.pkcs1.sign(
             str_to_sign.encode(),
             key,
@@ -315,5 +271,4 @@
             service_account_email=service_account_email,
             session=session,
         )
-        return decode(signed_resp['signedBlob'])
->>>>>>> 3cd7dbc8
+        return decode(signed_resp['signedBlob'])