import logging
import os
import io
from urllib.parse import quote
import mimetypes
import asyncio
from enum import Enum
import aiohttp

from gcloud.aio.auth import Token
from gcloud.aio.storage.bucket import Bucket
try:
    import ujson as json
except ModuleNotFoundError:
    import json


STORAGE_API_ROOT = 'https://www.googleapis.com/storage/v1/b'
STORAGE_UPLOAD_API_ROOT = 'https://www.googleapis.com/upload/storage/v1/b'
READ_WRITE_SCOPE = 'https://www.googleapis.com/auth/devstorage.read_write'

MAX_CONTENT_LENGTH_SIMPLE_UPLOAD = 5 * 1024 * 1024  # 5 MB


log = logging.getLogger(__name__)


class GcloudUploadType(Enum):
    SIMPLE = 1
    RESUMABLE = 2


class Storage:
    def __init__(self, project: str, service_file: str, token: str = None,
                 session: aiohttp.ClientSession = None):
        self.service_file = service_file
        self.session = session
        self.token = token or Token(project, self.service_file,
                                    session=self.session,
                                    scopes=[READ_WRITE_SCOPE])

    async def download(self, bucket: str, object_name: str,
                       session: aiohttp.ClientSession = None):
        return await self._download(bucket, object_name,
                                    params={'alt': 'media'}, session=session)

    async def download_metadata(self, bucket: str, object_name: str,
                                session: aiohttp.ClientSession = None):
        metadata_response = await self._download(bucket, object_name,
                                                 session=session)
        metadata = json.loads(metadata_response)

        return metadata

    async def delete(self, bucket: str, object_name: str, params: dict = None,
                     session: aiohttp.ClientSession = None):
        token = await self.token.get()
        # https://cloud.google.com/storage/docs/json_api/#encoding
        encoded_object_name = quote(object_name, safe='')
        url = f'{STORAGE_API_ROOT}/{bucket}/o/{encoded_object_name}'
        headers = {
            'Authorization': f'Bearer {token}',
        }

        if not self.session:
            self.session = aiohttp.ClientSession(conn_timeout=10,
                                                 read_timeout=10)
        session = session or self.session
        resp = await session.delete(url, headers=headers, params=params or {},
                                    timeout=60)
        resp.raise_for_status()
        return await resp.text()

    async def list_objects(self, bucket: str, params: dict = None,
                           session: aiohttp.ClientSession = None):
        token = await self.token.get()
        url = f'{STORAGE_API_ROOT}/{bucket}/o'
        headers = {
            'Authorization': f'Bearer {token}',
        }

        if not self.session:
            self.session = aiohttp.ClientSession(conn_timeout=10,
                                                 read_timeout=10)
        session = session or self.session
        resp = await session.get(url, headers=headers, params=params or {},
                                 timeout=60)
        resp.raise_for_status()
        return await resp.json()

    async def upload(self, bucket: str, object_name: str,
                     file_data, headers=None,
                     session: aiohttp.ClientSession = None,
                     content_type: str = None,
                     timeout: int = 120, force_resumable_upload: bool = None):

        def _preprocess_data(in_data) -> io.IOBase:
            if in_data is None:
                in_data = ''

            if isinstance(in_data, io.IOBase):
                stream = in_data
            elif isinstance(in_data, bytes):
                stream = io.BytesIO(in_data)
            elif isinstance(in_data, str):
                stream = io.StringIO(in_data)
            else:
                raise TypeError(
                    f'Unsupported upload type: "{type(in_data)}"')

            stream.seek(0)

            return stream

        def decide_upload_type(force_resumable_upload: bool,
                               data_size: int) -> GcloudUploadType:

            if force_resumable_upload:
                upload_type: GcloudUploadType = GcloudUploadType.RESUMABLE
            elif not force_resumable_upload:
                upload_type: GcloudUploadType = GcloudUploadType.SIMPLE
            elif (force_resumable_upload is None) and \
                    (data_size > MAX_CONTENT_LENGTH_SIMPLE_UPLOAD):
                upload_type: GcloudUploadType = GcloudUploadType.RESUMABLE

            return upload_type

        token = await self.token.get()
        url = f'{STORAGE_UPLOAD_API_ROOT}/{bucket}/o'

        if not self.session:
            self.session = aiohttp.ClientSession(conn_timeout=10,
                                                 read_timeout=10)
        session = session or self.session

        stream = _preprocess_data(file_data)
        content_length = get_total_bytes(stream)

        # mime detection method same as in aiohttp 3.4.4
        if content_type is None:
            content_type = mimetypes.guess_type(object_name)[0]

        headers = headers or {}
        headers.update({
            'Authorization': f'Bearer {token}',
            'Content-Length': str(content_length),
            'Content-Type': content_type
        })

        upload_type = decide_upload_type(
            force_resumable_upload, content_length)
        log.debug(f'using {upload_type} gcloud storage upload method')

        if upload_type == GcloudUploadType.SIMPLE:
            return await self._upload_simple(url, object_name, stream,
                                             headers=headers,
                                             session=session,
                                             timeout=timeout)
        elif upload_type == GcloudUploadType.RESUMABLE:
            return await self._upload_resumable(url, object_name, stream,
                                                headers=headers,
                                                session=session,
                                                timeout=timeout)
        else:
            raise TypeError(f'upload type {upload_type} not supported')

    async def _upload_simple(self, url: str, object_name: str,
                             stream: io.IOBase, headers: dict = None,
                             session: aiohttp.ClientSession = None,
                             timeout: int = 120):
        # https://cloud.google.com/storage/docs/json_api/v1/how-tos/simple-upload
        params = {
            'name': object_name,
            'uploadType': 'media',
        }

        headers.update({
            'Accept': 'application/json',
        })

        if not self.session:
            self.session = aiohttp.ClientSession(conn_timeout=10,
                                                 read_timeout=10)
        session = session or self.session
        resp = await session.post(url, data=stream, headers=headers,
                                  params=params, timeout=timeout)
        resp.raise_for_status()
        return await resp.json()
    # TODO check hash

    async def _upload_resumable(self, url: str, object_name: str,
                                stream: io.IOBase, headers: dict = None,
                                session: aiohttp.ClientSession = None,
                                timeout: int = 120):
        # https://cloud.google.com/storage/docs/json_api/v1/how-tos/resumable-upload
<<<<<<< HEAD
        async def initiate_upload_session(object_name: str, headers: dict,
                                          session: aiohttp.ClientSession):
            params = {
                'uploadType': 'resumable',
            }

            metadata = {'name': object_name}
            metadata_str = json.dumps(metadata)
            metadata_len = len(metadata_str)

            post_headers = {**headers}
            post_headers.update({
                'Content-Length': str(metadata_len),
                'Content-Type': 'application/json; charset=UTF-8',
                'X-Upload-Content-Type': headers['Content-Type'],
                'X-Upload-Content-Length': headers['Content-Length']
            })

            resp = await session.post(url, headers=post_headers,
                                      params=params, data=metadata_str,
                                      timeout=5)
            resp.raise_for_status()
            session_URI = resp.headers['Location']

            return session_URI

        async def do_upload(session_URI: str, stream: io.IOBase, timeout: int,
                            headers: dict, session: aiohttp.ClientSession,
                            retries: int = 5, retry_sleep: float = 1.):
            tries = 0
            while True:
                resp = await session.put(session_URI, headers=headers,
                                         data=stream, timeout=timeout)
                tries += 1
                if resp.status == 200:
                    break
                else:
                    headers.update({'Content-Range': '*/*'})
                    asyncio.sleep(retry_sleep)
                if tries > retries:
                    resp.raise_for_status()
                    break

            upload_response = await resp.json()

            return upload_response

        session_URI = await initiate_upload_session(object_name, headers,
                                                    session)
        upload_response = await do_upload(session_URI, stream, timeout,
                                          headers, session)
=======

        session_URI = await self._initiate_upload_session(url, object_name, headers,
                                                          session)
        upload_response = await self._do_upload(session_URI, data, timeout,
                                                headers, session)

        return upload_response

    async def _initiate_upload_session(self, url: str, object_name: str, headers: dict,
                                       session: aiohttp.ClientSession):
        params = {
            'uploadType': 'resumable',
        }

        metadata = {'name': object_name}
        metadata_str = json.dumps(metadata)
        metadata_len = len(metadata_str)

        post_headers = {**headers}
        post_headers.update({
            'Content-Length': str(metadata_len),
            'Content-Type': 'application/json; charset=UTF-8',
            'X-Upload-Content-Type': headers['Content-Type'],
            'X-Upload-Content-Length': headers['Content-Length']
        })

        resp = await session.post(url, headers=post_headers,
                                  params=params, data=metadata_str,
                                  timeout=5)
        resp.raise_for_status()
        session_URI = resp.headers['Location']

        return session_URI

    async def _do_upload(self, session_URI: str, data, timeout: int,
                         headers: dict, session: aiohttp.ClientSession,
                         retries: int = 5, retry_sleep_start: float = 1.):
        tries = 0
        while True:
            resp = await session.put(session_URI, headers=headers,
                                     data=data, timeout=timeout)
            if resp.status == 200:
                break
            else:
                headers.update({'Content-Range': '*/*'})
                asyncio.sleep(retry_sleep_start * 2.**tries)

            tries += 1
            if tries > retries:
                resp.raise_for_status()
                break

        upload_response = await resp.json()
>>>>>>> 0a2ae500

        return upload_response

    async def _download(self, bucket: str, object_name: str,
                        params: dict = None,
                        session: aiohttp.ClientSession = None):

        def get_content_type_and_encoding(response_header: dict):
            content_type_and_encoding = response_header.get('Content-Type')
            content_type_and_encoding_split = content_type_and_encoding.split(
                ';')
            content_type = content_type_and_encoding_split[0].lower().strip()

            encoding = None
            if len(content_type_and_encoding_split) > 1:
                encoding_str = content_type_and_encoding_split[1].lower(
                ).strip()
                encoding = encoding_str.split('=')[-1]

            return (content_type, encoding)

        token = await self.token.get()
        # https://cloud.google.com/storage/docs/json_api/#encoding
        encoded_object_name = quote(object_name, safe='')
        url = f'{STORAGE_API_ROOT}/{bucket}/o/{encoded_object_name}'
        headers = {
            'Authorization': f'Bearer {token}',
        }

        if not self.session:
            self.session = aiohttp.ClientSession(conn_timeout=10,
                                                 read_timeout=10)
        session = session or self.session
        response = await session.get(url, headers=headers, params=params or {},
                                     timeout=60)
        response.raise_for_status()

        content_type, encoding = get_content_type_and_encoding(
            response.headers)

        if content_type == 'application/octet-stream':
            result = await response.read()
        elif content_type in ('text/plain', 'text/html', 'application/json'):
            result = await response.text(encoding)
        else:
            result = await response.read()

        return result

    def get_bucket(self, bucket_name: str):
        return Bucket(self, bucket_name)


def get_total_bytes(stream):
    """Determine the total number of bytes in a stream.
    Args:
       stream (IO[bytes]): The stream (i.e. file-like object).
    Returns:
        int: The number of bytes.
    """
    current_position = stream.tell()
    # NOTE: ``.seek()`` **should** return the same value that ``.tell()``
    #       returns, but in Python 2, ``file`` objects do not.
    stream.seek(0, os.SEEK_END)
    end_position = stream.tell()
    # Go back to the initial position.
    stream.seek(current_position)

    return end_position<|MERGE_RESOLUTION|>--- conflicted
+++ resolved
@@ -193,69 +193,17 @@
                                 session: aiohttp.ClientSession = None,
                                 timeout: int = 120):
         # https://cloud.google.com/storage/docs/json_api/v1/how-tos/resumable-upload
-<<<<<<< HEAD
-        async def initiate_upload_session(object_name: str, headers: dict,
-                                          session: aiohttp.ClientSession):
-            params = {
-                'uploadType': 'resumable',
-            }
-
-            metadata = {'name': object_name}
-            metadata_str = json.dumps(metadata)
-            metadata_len = len(metadata_str)
-
-            post_headers = {**headers}
-            post_headers.update({
-                'Content-Length': str(metadata_len),
-                'Content-Type': 'application/json; charset=UTF-8',
-                'X-Upload-Content-Type': headers['Content-Type'],
-                'X-Upload-Content-Length': headers['Content-Length']
-            })
-
-            resp = await session.post(url, headers=post_headers,
-                                      params=params, data=metadata_str,
-                                      timeout=5)
-            resp.raise_for_status()
-            session_URI = resp.headers['Location']
-
-            return session_URI
-
-        async def do_upload(session_URI: str, stream: io.IOBase, timeout: int,
-                            headers: dict, session: aiohttp.ClientSession,
-                            retries: int = 5, retry_sleep: float = 1.):
-            tries = 0
-            while True:
-                resp = await session.put(session_URI, headers=headers,
-                                         data=stream, timeout=timeout)
-                tries += 1
-                if resp.status == 200:
-                    break
-                else:
-                    headers.update({'Content-Range': '*/*'})
-                    asyncio.sleep(retry_sleep)
-                if tries > retries:
-                    resp.raise_for_status()
-                    break
-
-            upload_response = await resp.json()
-
-            return upload_response
-
-        session_URI = await initiate_upload_session(object_name, headers,
-                                                    session)
-        upload_response = await do_upload(session_URI, stream, timeout,
-                                          headers, session)
-=======
-
-        session_URI = await self._initiate_upload_session(url, object_name, headers,
-                                                          session)
-        upload_response = await self._do_upload(session_URI, data, timeout,
-                                                headers, session)
+
+        session_URI = await self._initiate_resumable_upload_session(url, object_name, headers,
+                                                                    session)
+        upload_response = await self._do_resumable_upload(session_URI, stream, timeout,
+                                                          headers, session)
 
         return upload_response
 
-    async def _initiate_upload_session(self, url: str, object_name: str, headers: dict,
-                                       session: aiohttp.ClientSession):
+    async def _initiate_resumable_upload_session(self, url: str, object_name: str,
+                                                 headers: dict,
+                                                 session: aiohttp.ClientSession):
         params = {
             'uploadType': 'resumable',
         }
@@ -280,26 +228,25 @@
 
         return session_URI
 
-    async def _do_upload(self, session_URI: str, data, timeout: int,
-                         headers: dict, session: aiohttp.ClientSession,
-                         retries: int = 5, retry_sleep_start: float = 1.):
+    async def _do_resumable_upload(self, session_URI: str, stream: io.IOBase,
+                                   timeout: int, headers: dict,
+                                   session: aiohttp.ClientSession,
+                                   retries: int = 5, retry_sleep: float = 1.):
         tries = 0
         while True:
             resp = await session.put(session_URI, headers=headers,
-                                     data=data, timeout=timeout)
+                                     data=stream, timeout=timeout)
+            tries += 1
             if resp.status == 200:
                 break
             else:
                 headers.update({'Content-Range': '*/*'})
-                asyncio.sleep(retry_sleep_start * 2.**tries)
-
-            tries += 1
+                asyncio.sleep(retry_sleep)
             if tries > retries:
                 resp.raise_for_status()
                 break
 
         upload_response = await resp.json()
->>>>>>> 0a2ae500
 
         return upload_response
 
