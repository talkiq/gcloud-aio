--- conflicted
+++ resolved
@@ -22,13 +22,8 @@
 [tool.poetry.dependencies]
 python = ">= 3.8, < 4.0"
 aiofiles = ">= 0.6.0, < 24.0.0"
-<<<<<<< HEAD
 gcloud-aio-auth = ">= 5.3.0, < 6.0.0"
-pyasn1-modules = ">= 0.2.1, < 0.4.0"
-=======
-gcloud-aio-auth = ">= 3.6.0, < 6.0.0"
 pyasn1-modules = ">= 0.2.1, < 0.4.1"
->>>>>>> 728f619e
 rsa = ">= 3.1.4, < 5.0.0"
 
 [tool.poetry.group.dev.dependencies]
