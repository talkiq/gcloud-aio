--- conflicted
+++ resolved
@@ -1,11 +1,7 @@
 import uuid
 
 import pytest
-from gcloud.aio.auth import AioSession as RestSession  # pylint: disable=no-name-in-module
-<<<<<<< HEAD
-=======
 from gcloud.aio.auth import BUILD_GCLOUD_REST  # pylint: disable=no-name-in-module
->>>>>>> e73b44b3
 from gcloud.aio.auth import IamClient  # pylint: disable=no-name-in-module
 from gcloud.aio.storage import Bucket
 from gcloud.aio.storage import Storage
@@ -23,13 +19,7 @@
 async def test_gcs_signed_url(bucket_name, creds, data):
     object_name = f'{uuid.uuid4().hex}/{uuid.uuid4().hex}.txt'
 
-<<<<<<< HEAD
-    async with aiohttp.ClientSession() as s:
-=======
-    async with Session() as s:
->>>>>>> e73b44b3
-        session = RestSession()
-        session.session = s
+    async with Session() as session:
         storage = Storage(service_file=creds, session=session)
         await storage.upload(bucket_name, object_name, data,
                              force_resumable_upload=True)
