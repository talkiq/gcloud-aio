import io
import json
import os
import random
import string
import uuid

import pytest
from gcloud.aio.auth import AioSession as RestSession  # pylint: disable=no-name-in-module
<<<<<<< HEAD
=======
from gcloud.aio.auth import BUILD_GCLOUD_REST  # pylint: disable=no-name-in-module
>>>>>>> e73b44b3
from gcloud.aio.storage import Storage

# Selectively load libraries based on the package
# TODO: Can we somehow just pick up the pacakge name instead of this
if BUILD_GCLOUD_REST:
    from requests import Session
else:
    from aiohttp import ClientSession as Session

# TODO: use hypothesis
RANDOM_BINARY = os.urandom(2045)

# Updated statement to make it compatible with python2
rand_str_list = [random.choice(string.ascii_letters) for r in range(0, 1054)]
RANDOM_STRING = ''.join(rand_str_list)


@pytest.mark.asyncio
@pytest.mark.parametrize('uploaded_data,expected_data,file_extension', [
    ('test', b'test', 'txt'),
    (json.dumps({'data': 1}), json.dumps({'data': 1}).encode('utf-8'), 'json'),
    (json.dumps([1, 2, 3]), json.dumps([1, 2, 3]).encode('utf-8'), 'json'),
    ('test'.encode('utf-8'), 'test'.encode('utf-8'), 'bin'),
    (io.BytesIO(RANDOM_BINARY), RANDOM_BINARY, 'bin'),
    (io.StringIO(RANDOM_STRING), RANDOM_STRING.encode('utf-8'), 'txt'),
])
async def test_upload_resumable(bucket_name, creds, uploaded_data,
                                expected_data, file_extension):
    object_name = f'{uuid.uuid4().hex}/{uuid.uuid4().hex}.{file_extension}'

<<<<<<< HEAD
    async with aiohttp.ClientSession() as s:
=======
    async with Session() as s:
>>>>>>> e73b44b3
        session = RestSession()
        session.session = s
        storage = Storage(service_file=creds, session=session)
        res = await storage.upload(bucket_name, object_name, uploaded_data,
                                   force_resumable_upload=True)

        downloaded_data = await storage.download(bucket_name, res['name'])
        assert expected_data == downloaded_data

        await storage.delete(bucket_name, res['name'])<|MERGE_RESOLUTION|>--- conflicted
+++ resolved
@@ -6,11 +6,7 @@
 import uuid
 
 import pytest
-from gcloud.aio.auth import AioSession as RestSession  # pylint: disable=no-name-in-module
-<<<<<<< HEAD
-=======
 from gcloud.aio.auth import BUILD_GCLOUD_REST  # pylint: disable=no-name-in-module
->>>>>>> e73b44b3
 from gcloud.aio.storage import Storage
 
 # Selectively load libraries based on the package
@@ -41,13 +37,7 @@
                                 expected_data, file_extension):
     object_name = f'{uuid.uuid4().hex}/{uuid.uuid4().hex}.{file_extension}'
 
-<<<<<<< HEAD
-    async with aiohttp.ClientSession() as s:
-=======
-    async with Session() as s:
->>>>>>> e73b44b3
-        session = RestSession()
-        session.session = s
+    async with Session() as session:
         storage = Storage(service_file=creds, session=session)
         res = await storage.upload(bucket_name, object_name, uploaded_data,
                                    force_resumable_upload=True)
